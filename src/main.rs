--- conflicted
+++ resolved
@@ -174,11 +174,7 @@
         let color = get_pixel_color(scene, &ray);
         if color == Rgba([0, 0, 0, 255]) && px_y + 6 < render_options.height {
             px_y = px_y + 5;
-<<<<<<< HEAD
-            for a in 1..5 {
-=======
             for a in 1..6 {
->>>>>>> 3b25bc11
                 img.put_pixel(px_x, px_y - a, color);
             }
         }
